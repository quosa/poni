"""
Cloud VM instance operations: creating, querying status, terminating

Copyright (c) 2010-2012 Mika Eloranta
See LICENSE for details.

"""
from . import errors
from . import cloud_aws
<<<<<<< HEAD
=======
from . import cloud_eucalyptus
from . import cloud_libvirt
from . import cloud_nova
>>>>>>> 13c363f5
from . import cloud_vsphere
from .cloudbase import Provider # provides backward compatibility with older extensions


PROVIDERS = {
    "aws-ec2" : cloud_aws.AwsProvider,
<<<<<<< HEAD
=======
    "eucalyptus" : cloud_eucalyptus.EucalyptusProvider,
    "libvirt" : cloud_libvirt.LibvirtProvider,
    "nova" : cloud_nova.NovaProvider,
>>>>>>> 13c363f5
    "vsphere" : cloud_vsphere.VSphereProvider,
    }


class Sky:
    """Super-cloud provider"""
    def __init__(self):
        self.providers = {}

    def get_provider(self, cloud_prop):
        """
        Return a suitable cloud Provider object for the given cloud properties
        input and specifically the 'provider' type attribute.
        """
        provider_id = cloud_prop.get("provider")
        if not provider_id:
            raise errors.CloudError("cloud 'provider' property not set")

        try:
            provider_class = PROVIDERS[provider_id]
        except KeyError:
            raise errors.CloudError("unknown cloud provider %r" % (
                    provider_id,))

        key = provider_class.get_provider_key(cloud_prop)
        cached = self.providers.get(key)
        if not cached:
            cached = provider_class(cloud_prop)
            self.providers[key] = cached
            return cached

        return cached

<|MERGE_RESOLUTION|>--- conflicted
+++ resolved
@@ -7,24 +7,18 @@
 """
 from . import errors
 from . import cloud_aws
-<<<<<<< HEAD
-=======
 from . import cloud_eucalyptus
 from . import cloud_libvirt
 from . import cloud_nova
->>>>>>> 13c363f5
 from . import cloud_vsphere
 from .cloudbase import Provider # provides backward compatibility with older extensions
 
 
 PROVIDERS = {
     "aws-ec2" : cloud_aws.AwsProvider,
-<<<<<<< HEAD
-=======
     "eucalyptus" : cloud_eucalyptus.EucalyptusProvider,
     "libvirt" : cloud_libvirt.LibvirtProvider,
     "nova" : cloud_nova.NovaProvider,
->>>>>>> 13c363f5
     "vsphere" : cloud_vsphere.VSphereProvider,
     }
 
